--- conflicted
+++ resolved
@@ -3,17 +3,7 @@
   extends: ['react-app'],
   rules: {
     'prettier/prettier': 'error',
-<<<<<<< HEAD
-    'no-unused-vars': [
-      'warn',
-      {
-        argsIgnorePattern: '.*', // to keep backwards-compatibility; TODO: consider removing this too
-        varsIgnorePattern: '^_'
-      }
-    ],
-=======
     'no-unused-vars': 'off', // TODO: re-enable once issues are fixed
->>>>>>> 080a4171
     'no-loop-func': 'off',
     'no-restricted-globals': 'off',
 
