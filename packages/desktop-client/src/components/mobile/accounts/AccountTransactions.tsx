import React, {
  type CSSProperties,
  useCallback,
  useEffect,
  useMemo,
  useState,
} from 'react';
import { useTranslation } from 'react-i18next';

import { Button } from '@actual-app/components/button';
import { styles } from '@actual-app/components/styles';
import { Text } from '@actual-app/components/text';
import { theme } from '@actual-app/components/theme';
import { View } from '@actual-app/components/view';

import { listen, send } from 'loot-core/platform/client/fetch';
import { type Query } from 'loot-core/shared/query';
import { isPreviewId } from 'loot-core/shared/transactions';
import { type IntegerAmount } from 'loot-core/shared/util';
import {
  type AccountEntity,
  type TransactionEntity,
} from 'loot-core/types/models';

import { syncAndDownload } from '@desktop-client/app/appSlice';
import { MobileBackButton } from '@desktop-client/components/mobile/MobileBackButton';
import { AddTransactionButton } from '@desktop-client/components/mobile/transactions/AddTransactionButton';
import { TransactionListWithBalances } from '@desktop-client/components/mobile/transactions/TransactionListWithBalances';
import { MobilePageHeader, Page } from '@desktop-client/components/Page';
import { useAccountPreviewTransactions } from '@desktop-client/hooks/useAccountPreviewTransactions';
import { SchedulesProvider } from '@desktop-client/hooks/useCachedSchedules';
import { useDateFormat } from '@desktop-client/hooks/useDateFormat';
import { useFailedAccounts } from '@desktop-client/hooks/useFailedAccounts';
import { useNavigate } from '@desktop-client/hooks/useNavigate';
import { accountSchedulesQuery } from '@desktop-client/hooks/useSchedules';
import { useTransactions } from '@desktop-client/hooks/useTransactions';
import { useTransactionsSearch } from '@desktop-client/hooks/useTransactionsSearch';
import {
  collapseModals,
  openAccountCloseModal,
  pushModal,
} from '@desktop-client/modals/modalsSlice';
import * as queries from '@desktop-client/queries/queries';
import {
  markAccountRead,
  reopenAccount,
  updateAccount,
<<<<<<< HEAD
} from '../../../queries/queriesSlice';
import { useSelector, useDispatch } from '../../../redux';
import { MobilePageHeader, Page } from '../../Page';
import { MobileBackButton } from '../MobileBackButton';
import { AddTransactionButton } from '../transactions/AddTransactionButton';
import { TransactionListWithBalances } from '../transactions/TransactionListWithBalances';

import { useAccountPreviewTransactions } from '@desktop-client/hooks/useAccountPreviewTransactions';
import { useDateFormat } from '@desktop-client/hooks/useDateFormat';
import { useFailedAccounts } from '@desktop-client/hooks/useFailedAccounts';
import { useNavigate } from '@desktop-client/hooks/useNavigate';
import { useSyncedPref } from '@desktop-client/hooks/useSyncedPref';
=======
} from '@desktop-client/queries/queriesSlice';
import { useSelector, useDispatch } from '@desktop-client/redux';
>>>>>>> cd15aded

export function AccountTransactions({
  account,
  accountId,
  accountName,
}: {
  readonly account?: AccountEntity;
  readonly accountId?:
    | AccountEntity['id']
    | 'onbudget'
    | 'offbudget'
    | 'closed'
    | 'uncategorized';
  readonly accountName: string;
}) {
  const schedulesQuery = useMemo(
    () => accountSchedulesQuery(accountId),
    [accountId],
  );

  return (
    <Page
      header={
        <MobilePageHeader
          title={
            account ? (
              <AccountHeader account={account} />
            ) : (
              <NameOnlyHeader accountName={accountName} />
            )
          }
          leftContent={<MobileBackButton />}
          rightContent={
            <AddTransactionButton accountId={account ? accountId : undefined} />
          }
        />
      }
      padding={0}
    >
      <SchedulesProvider query={schedulesQuery}>
        <TransactionListWithPreviews
          account={account}
          accountName={accountName}
          accountId={accountId}
        />
      </SchedulesProvider>
    </Page>
  );
}

function AccountHeader({ account }: { readonly account: AccountEntity }) {
  const failedAccounts = useFailedAccounts();
  const syncingAccountIds = useSelector(state => state.account.accountsSyncing);
  const pending = useMemo(
    () => syncingAccountIds.includes(account.id),
    [syncingAccountIds, account.id],
  );
  const failed = useMemo(
    () => failedAccounts.has(account.id),
    [failedAccounts, account.id],
  );

  const dispatch = useDispatch();

  const onSave = useCallback(
    (account: AccountEntity) => {
      dispatch(updateAccount({ account }));
    },
    [dispatch],
  );

  const onSaveNotes = useCallback(async (id: string, notes: string) => {
    await send('notes-save', { id, note: notes });
  }, []);

  const onEditNotes = useCallback(
    (id: string) => {
      dispatch(
        pushModal({
          modal: {
            name: 'notes',
            options: {
              id: `account-${id}`,
              name: account.name,
              onSave: onSaveNotes,
            },
          },
        }),
      );
    },
    [account.name, dispatch, onSaveNotes],
  );

  const onCloseAccount = useCallback(() => {
    dispatch(openAccountCloseModal({ accountId: account.id }));
  }, [account.id, dispatch]);

  const onReopenAccount = useCallback(() => {
    dispatch(reopenAccount({ id: account.id }));
  }, [account.id, dispatch]);

  const [showBalances, setBalances] = useSyncedPref(
    `show-balances-${account.id}`,
  );
  const onToggleRunningBalance = useCallback(() => {
    const newVal = showBalances === 'true' ? 'false' : 'true';
    setBalances(newVal);
    dispatch(
      collapseModals({
        rootModalName: 'scheduled-transaction-menu',
      }),
    );
  }, [account.id, showBalances, setBalances]);

  const onClick = useCallback(() => {
    dispatch(
      pushModal({
        modal: {
          name: 'account-menu',
          options: {
            accountId: account.id,
            onSave,
            onEditNotes,
            onCloseAccount,
            onReopenAccount,
            onToggleRunningBalance,
          },
        },
      }),
    );
  }, [
    account.id,
    dispatch,
    onCloseAccount,
    onEditNotes,
    onReopenAccount,
    onSave,
    onToggleRunningBalance,
  ]);

  return (
    <View
      style={{
        flexDirection: 'row',
      }}
    >
      {account.bank && (
        <div
          style={{
            margin: 'auto',
            marginRight: 5,
            width: 8,
            height: 8,
            borderRadius: 8,
            flexShrink: 0,
            backgroundColor: pending
              ? theme.sidebarItemBackgroundPending
              : failed
                ? theme.sidebarItemBackgroundFailed
                : theme.sidebarItemBackgroundPositive,
            transition: 'transform .3s',
          }}
        />
      )}
      <Button variant="bare" onPress={onClick}>
        <Text
          style={{
            fontSize: 17,
            fontWeight: 500,
            ...styles.underlinedText,
            ...(styles.lineClamp(2) as CSSProperties),
          }}
        >
          {`${account.closed ? 'Closed: ' : ''}${account.name}`}
        </Text>
      </Button>
    </View>
  );
}

function NameOnlyHeader({ accountName }: { readonly accountName: string }) {
  return (
    <View
      style={{
        flexDirection: 'row',
      }}
    >
      <Text style={{ ...(styles.lineClamp(2) as CSSProperties) }}>
        {accountName}
      </Text>
    </View>
  );
}

function TransactionListWithPreviews({
  account,
  accountId,
  accountName,
}: {
  readonly account?: AccountEntity;
  readonly accountId?:
    | AccountEntity['id']
    | 'onbudget'
    | 'offbudget'
    | 'closed'
    | 'uncategorized';
  readonly accountName: AccountEntity['name'] | string;
}) {
  const { t } = useTranslation();
  const dateFormat = useDateFormat() || 'MM/dd/yyyy';
  const dispatch = useDispatch();
  const navigate = useNavigate();

  const onRefresh = useCallback(() => {
    if (accountId) {
      dispatch(syncAndDownload({ accountId }));
    }
  }, [accountId, dispatch]);

  const baseTransactionsQuery = useCallback(
    () =>
      queries.transactions(accountId).options({ splits: 'all' }).select('*'),
    [accountId],
  );

  const [showBalances] = useSyncedPref(`show-balances-${accountId}`);
  const [transactionsQuery, setTransactionsQuery] = useState<Query>(
    baseTransactionsQuery(),
  );
  const {
    transactions,
<<<<<<< HEAD
    runningBalances,
    isLoading,
=======
    isLoading: isTransactionsLoading,
>>>>>>> cd15aded
    reload: reloadTransactions,
    isLoadingMore,
    loadMore: loadMoreTransactions,
  } = useTransactions({
    query: transactionsQuery,
    options: {
      calculateRunningBalances: showBalances === 'true',
    },
  });

<<<<<<< HEAD
  const { isSearching, search: onSearch } = useTransactionsSearch({
    updateQuery: setTransactionsQuery,
    resetQuery: () => setTransactionsQuery(baseTransactionsQuery()),
    dateFormat,
  });
=======
  const { previewTransactions, isLoading: isPreviewTransactionsLoading } =
    useAccountPreviewTransactions({
      accountId: account?.id,
    });
>>>>>>> cd15aded

  const { previewTransactions, runningBalances: previewRunningBalances } =
    useAccountPreviewTransactions({
      accountId: account?.id,
    });

  const allBalances = useMemo(() => {
    const map = new Map<TransactionEntity['id'], IntegerAmount>([
      ...runningBalances,
      ...previewRunningBalances,
    ]);
    return showBalances === 'true' ? (isSearching ? undefined : map) : null;
  }, [runningBalances, isSearching, previewRunningBalances, showBalances]);

  useEffect(() => {
    if (accountId) {
      dispatch(markAccountRead({ id: accountId }));
    }
  }, [accountId, dispatch]);

  useEffect(() => {
    return listen('sync-event', event => {
      if (event.type === 'applied') {
        const tables = event.tables;
        if (
          tables.includes('transactions') ||
          tables.includes('category_mapping') ||
          tables.includes('payee_mapping')
        ) {
          reloadTransactions();
        }
      }
    });
  }, [dispatch, reloadTransactions]);

  const onOpenTransaction = useCallback(
    (transaction: TransactionEntity) => {
      if (!isPreviewId(transaction.id)) {
        navigate(`/transactions/${transaction.id}`);
      } else {
        dispatch(
          pushModal({
            modal: {
              name: 'scheduled-transaction-menu',
              options: {
                transactionId: transaction.id,
                onPost: async transactionId => {
                  const parts = transactionId.split('/');
                  await send('schedule/post-transaction', { id: parts[1] });
                  dispatch(
                    collapseModals({
                      rootModalName: 'scheduled-transaction-menu',
                    }),
                  );
                },
                onSkip: async transactionId => {
                  const parts = transactionId.split('/');
                  await send('schedule/skip-next-date', { id: parts[1] });
                  dispatch(
                    collapseModals({
                      rootModalName: 'scheduled-transaction-menu',
                    }),
                  );
                },
                onComplete: async transactionId => {
                  const parts = transactionId.split('/');
                  await send('schedule/update', {
                    schedule: { id: parts[1], completed: true },
                  });
                  dispatch(
                    collapseModals({
                      rootModalName: 'scheduled-transaction-menu',
                    }),
                  );
                },
              },
            },
          }),
        );
      }
    },
    [dispatch, navigate],
  );

  const balanceQueries = useMemo(
    () => queriesFromAccountId(accountId, account),
    [accountId, account],
  );

  const transactionsToDisplay = !isSearching
    ? // Do not render child transactions in the list, unless searching
      previewTransactions.concat(transactions.filter(t => !t.is_child))
    : transactions;

  return (
    <TransactionListWithBalances
      isLoading={
        isSearching ? isTransactionsLoading : isPreviewTransactionsLoading
      }
      transactions={transactionsToDisplay}
      balance={balanceQueries.balance}
      balanceCleared={balanceQueries.cleared}
      balanceUncleared={balanceQueries.uncleared}
      runningBalances={allBalances}
      isLoadingMore={isLoadingMore}
      onLoadMore={loadMoreTransactions}
      searchPlaceholder={t('Search {{accountName}}', { accountName })}
      onSearch={onSearch}
      onOpenTransaction={onOpenTransaction}
      onRefresh={onRefresh}
      account={account}
    />
  );
}

function queriesFromAccountId(
  id: string | undefined,
  entity: AccountEntity | undefined,
) {
  switch (id) {
    case 'onbudget':
      return {
        balance: queries.onBudgetAccountBalance(),
      };
    case 'offbudget':
      return {
        balance: queries.offBudgetAccountBalance(),
      };
    case 'closed':
      return {
        balance: queries.closedAccountBalance(),
      };
    case 'uncategorized':
      return {
        balance: queries.uncategorizedBalance(),
      };
    default:
      return entity
        ? {
            balance: queries.accountBalance(entity.id),
            cleared: queries.accountBalanceCleared(entity.id),
            uncleared: queries.accountBalanceUncleared(entity.id),
          }
        : { balance: queries.allAccountBalance() };
  }
}<|MERGE_RESOLUTION|>--- conflicted
+++ resolved
@@ -33,6 +33,7 @@
 import { useFailedAccounts } from '@desktop-client/hooks/useFailedAccounts';
 import { useNavigate } from '@desktop-client/hooks/useNavigate';
 import { accountSchedulesQuery } from '@desktop-client/hooks/useSchedules';
+import { useSyncedPref } from '@desktop-client/hooks/useSyncedPref';
 import { useTransactions } from '@desktop-client/hooks/useTransactions';
 import { useTransactionsSearch } from '@desktop-client/hooks/useTransactionsSearch';
 import {
@@ -45,23 +46,8 @@
   markAccountRead,
   reopenAccount,
   updateAccount,
-<<<<<<< HEAD
-} from '../../../queries/queriesSlice';
-import { useSelector, useDispatch } from '../../../redux';
-import { MobilePageHeader, Page } from '../../Page';
-import { MobileBackButton } from '../MobileBackButton';
-import { AddTransactionButton } from '../transactions/AddTransactionButton';
-import { TransactionListWithBalances } from '../transactions/TransactionListWithBalances';
-
-import { useAccountPreviewTransactions } from '@desktop-client/hooks/useAccountPreviewTransactions';
-import { useDateFormat } from '@desktop-client/hooks/useDateFormat';
-import { useFailedAccounts } from '@desktop-client/hooks/useFailedAccounts';
-import { useNavigate } from '@desktop-client/hooks/useNavigate';
-import { useSyncedPref } from '@desktop-client/hooks/useSyncedPref';
-=======
 } from '@desktop-client/queries/queriesSlice';
 import { useSelector, useDispatch } from '@desktop-client/redux';
->>>>>>> cd15aded
 
 export function AccountTransactions({
   account,
@@ -293,12 +279,8 @@
   );
   const {
     transactions,
-<<<<<<< HEAD
     runningBalances,
-    isLoading,
-=======
     isLoading: isTransactionsLoading,
->>>>>>> cd15aded
     reload: reloadTransactions,
     isLoadingMore,
     loadMore: loadMoreTransactions,
@@ -309,23 +291,19 @@
     },
   });
 
-<<<<<<< HEAD
   const { isSearching, search: onSearch } = useTransactionsSearch({
     updateQuery: setTransactionsQuery,
     resetQuery: () => setTransactionsQuery(baseTransactionsQuery()),
     dateFormat,
   });
-=======
-  const { previewTransactions, isLoading: isPreviewTransactionsLoading } =
-    useAccountPreviewTransactions({
-      accountId: account?.id,
-    });
->>>>>>> cd15aded
-
-  const { previewTransactions, runningBalances: previewRunningBalances } =
-    useAccountPreviewTransactions({
-      accountId: account?.id,
-    });
+
+  const {
+    previewTransactions,
+    runningBalances: previewRunningBalances,
+    isLoading: isPreviewTransactionsLoading,
+  } = useAccountPreviewTransactions({
+    accountId: account?.id,
+  });
 
   const allBalances = useMemo(() => {
     const map = new Map<TransactionEntity['id'], IntegerAmount>([
