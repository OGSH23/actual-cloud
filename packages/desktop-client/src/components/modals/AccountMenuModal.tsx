import {
  type ComponentProps,
  type CSSProperties,
  Fragment,
  useRef,
  useState,
} from 'react';
import { useTranslation } from 'react-i18next';

import { Button } from '@actual-app/components/button';
import {
  SvgClose,
  SvgDotsHorizontalTriple,
  SvgLockOpen,
} from '@actual-app/components/icons/v1';
import { SvgNotesPaper } from '@actual-app/components/icons/v2';
import { Menu } from '@actual-app/components/menu';
import { Popover } from '@actual-app/components/popover';
import { styles } from '@actual-app/components/styles';
import { theme } from '@actual-app/components/theme';
import { View } from '@actual-app/components/view';

import { type AccountEntity } from 'loot-core/types/models';

import {
  Modal,
  ModalCloseButton,
  ModalHeader,
  ModalTitle,
} from '@desktop-client/components/common/Modal';
import { Notes } from '@desktop-client/components/Notes';
import { validateAccountName } from '@desktop-client/components/util/accountValidation';
import { useAccount } from '@desktop-client/hooks/useAccount';
import { useAccounts } from '@desktop-client/hooks/useAccounts';
import { useNotes } from '@desktop-client/hooks/useNotes';
<<<<<<< HEAD
import { useSyncedPref } from '@desktop-client/hooks/useSyncedPref';
=======
import { type Modal as ModalType } from '@desktop-client/modals/modalsSlice';
>>>>>>> cd15aded

type AccountMenuModalProps = Extract<
  ModalType,
  { name: 'account-menu' }
>['options'];

export function AccountMenuModal({
  accountId,
  onSave,
  onCloseAccount,
  onReopenAccount,
  onEditNotes,
  onClose,
  onToggleRunningBalance,
}: AccountMenuModalProps) {
  const { t } = useTranslation();
  const account = useAccount(accountId);
  const accounts = useAccounts();
  const originalNotes = useNotes(`account-${accountId}`);
  const [accountNameError, setAccountNameError] = useState('');
  const [currentAccountName, setCurrentAccountName] = useState(
    account?.name || t('New Account'),
  );

  const onRename = (newName: string) => {
    newName = newName.trim();
    if (!account) {
      return;
    }
    if (!newName) {
      setCurrentAccountName(t('Account'));
    } else {
      setCurrentAccountName(newName);
    }

    if (newName !== account.name) {
      const renameAccountError = validateAccountName(
        newName,
        accountId,
        accounts,
      );
      if (renameAccountError) {
        setAccountNameError(renameAccountError);
      } else {
        setAccountNameError('');
        onSave?.({
          ...account,
          name: newName,
        });
      }
    }
  };

  const _onEditNotes = () => {
    if (!account) {
      return;
    }

    onEditNotes?.(account.id);
  };

  const buttonStyle: CSSProperties = {
    ...styles.mediumText,
    height: styles.mobileMinHeight,
    color: theme.formLabelText,
    // Adjust based on desired number of buttons per row.
    flexBasis: '100%',
  };

  if (!account) {
    return null;
  }

  return (
    <Modal
      name="account-menu"
      onClose={onClose}
      containerProps={{
        style: {
          height: '45vh',
        },
      }}
    >
      {({ state: { close } }) => (
        <>
          <ModalHeader
            leftContent={
              <AdditionalAccountMenu
                account={account}
                onClose={onCloseAccount}
                onReopen={onReopenAccount}
                onToggleRunningBalance={onToggleRunningBalance}
              />
            }
            title={
              <Fragment>
                <ModalTitle
                  isEditable
                  title={currentAccountName}
                  onTitleUpdate={onRename}
                />
                {accountNameError && (
                  <View style={{ color: theme.warningText }}>
                    {accountNameError}
                  </View>
                )}
              </Fragment>
            }
            rightContent={<ModalCloseButton onPress={close} />}
          />
          <View
            style={{
              flex: 1,
              flexDirection: 'column',
            }}
          >
            <View
              style={{
                overflowY: 'auto',
                flex: 1,
              }}
            >
              <Notes
                notes={
                  originalNotes && originalNotes.length > 0
                    ? originalNotes
                    : t('No notes')
                }
                editable={false}
                focused={false}
                getStyle={() => ({
                  borderRadius: 6,
                  ...((!originalNotes || originalNotes.length === 0) && {
                    justifySelf: 'center',
                    alignSelf: 'center',
                    color: theme.pageTextSubdued,
                  }),
                })}
              />
            </View>
            <View
              style={{
                flexDirection: 'row',
                flexWrap: 'wrap',
                justifyContent: 'space-between',
                alignContent: 'space-between',
                paddingTop: 10,
              }}
            >
              <Button style={buttonStyle} onPress={_onEditNotes}>
                <SvgNotesPaper
                  width={20}
                  height={20}
                  style={{ paddingRight: 5 }}
                />
                {t('Edit notes')}
              </Button>
            </View>
          </View>
        </>
      )}
    </Modal>
  );
}

type AdditionalAccountMenuProps = {
  account: AccountEntity;
  onClose?: (accountId: string) => void;
  onReopen?: (accountId: string) => void;
  onToggleRunningBalance?: (accountId: string) => void;
};

function AdditionalAccountMenu({
  account,
  onClose,
  onReopen,
  onToggleRunningBalance,
}: AdditionalAccountMenuProps) {
  const { t } = useTranslation();
  const triggerRef = useRef(null);
  const [menuOpen, setMenuOpen] = useState(false);
  const itemStyle: CSSProperties = {
    ...styles.mediumText,
    height: styles.mobileMinHeight,
  };

  const getItemStyle: ComponentProps<typeof Menu>['getItemStyle'] = item => ({
    ...itemStyle,
    ...(item.name === 'close' && { color: theme.errorTextMenu }),
  });
  const [showBalances] = useSyncedPref(`show-balances-${account.id}`);

  return (
    <View>
      <Button
        ref={triggerRef}
        variant="bare"
        aria-label="Menu"
        onPress={() => {
          setMenuOpen(true);
        }}
      >
        <SvgDotsHorizontalTriple
          width={17}
          height={17}
          style={{ color: 'currentColor' }}
        />
        <Popover
          triggerRef={triggerRef}
          isOpen={menuOpen}
          placement="bottom start"
          onOpenChange={() => setMenuOpen(false)}
        >
          <Menu
            getItemStyle={getItemStyle}
            items={[
              {
                name: 'balance',
                text:
                  showBalances === 'true'
                    ? t('Hide running balance')
                    : t('Show running balance'),
              },
              account.closed
                ? {
                    name: 'reopen',
                    text: t('Reopen account'),
                    icon: SvgLockOpen,
                    iconSize: 15,
                  }
                : {
                    name: 'close',
                    text: t('Close account'),
                    icon: SvgClose,
                    iconSize: 15,
                  },
            ]}
            onMenuSelect={name => {
              setMenuOpen(false);
              switch (name) {
                case 'close':
                  onClose?.(account.id);
                  break;
                case 'reopen':
                  onReopen?.(account.id);
                  break;
                case 'balance':
                  onToggleRunningBalance?.();
                  break;
                default:
                  throw new Error(`Unrecognized menu option: ${name}`);
              }
            }}
          />
        </Popover>
      </Button>
    </View>
  );
}<|MERGE_RESOLUTION|>--- conflicted
+++ resolved
@@ -33,11 +33,8 @@
 import { useAccount } from '@desktop-client/hooks/useAccount';
 import { useAccounts } from '@desktop-client/hooks/useAccounts';
 import { useNotes } from '@desktop-client/hooks/useNotes';
-<<<<<<< HEAD
 import { useSyncedPref } from '@desktop-client/hooks/useSyncedPref';
-=======
 import { type Modal as ModalType } from '@desktop-client/modals/modalsSlice';
->>>>>>> cd15aded
 
 type AccountMenuModalProps = Extract<
   ModalType,
@@ -207,7 +204,7 @@
   account: AccountEntity;
   onClose?: (accountId: string) => void;
   onReopen?: (accountId: string) => void;
-  onToggleRunningBalance?: (accountId: string) => void;
+  onToggleRunningBalance?: () => void;
 };
 
 function AdditionalAccountMenu({
