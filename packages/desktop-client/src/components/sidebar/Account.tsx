// @ts-strict-ignore
import React, { type CSSProperties, useRef, useState } from 'react';
import { useTranslation } from 'react-i18next';

import { AlignedText } from '@actual-app/components/aligned-text';
import { InitialFocus } from '@actual-app/components/initial-focus';
import { Menu } from '@actual-app/components/menu';
import { Popover } from '@actual-app/components/popover';
import { styles } from '@actual-app/components/styles';
import { Text } from '@actual-app/components/text';
import { theme } from '@actual-app/components/theme';
import { Tooltip } from '@actual-app/components/tooltip';
import { View } from '@actual-app/components/view';
import { css, cx } from '@emotion/css';

import { openAccountCloseModal } from 'loot-core/client/actions';
import * as Platform from 'loot-core/client/platform';
import {
  reopenAccount,
  updateAccount,
} from 'loot-core/client/queries/queriesSlice';
<<<<<<< HEAD
import { currencyToInteger } from 'loot-core/shared/util';
import { type AccountEntity } from 'loot-core/src/types/models';
=======
import { type AccountEntity } from 'loot-core/types/models';
>>>>>>> 04f8140d

import { useContextMenu } from '../../hooks/useContextMenu';
import { useNavigate } from '../../hooks/useNavigate';
import { useNotes } from '../../hooks/useNotes';
import { useDispatch } from '../../redux';
import { Input } from '../common/Input';
import { Link } from '../common/Link';
import { Notes } from '../Notes';
import {
  useDraggable,
  useDroppable,
  DropHighlight,
  type OnDragChangeCallback,
  type OnDropCallback,
} from '../sort';
import { type SheetFields, type Binding } from '../spreadsheet';
import { CellValue } from '../spreadsheet/CellValue';
import { useFormat } from '../spreadsheet/useFormat';
import { useSheetValue } from '../spreadsheet/useSheetValue';

export const accountNameStyle: CSSProperties = {
  marginTop: -2,
  marginBottom: 2,
  paddingTop: 4,
  paddingBottom: 4,
  paddingRight: 15,
  paddingLeft: 10,
  textDecoration: 'none',
  color: theme.sidebarItemText,
  ':hover': { backgroundColor: theme.sidebarItemBackgroundHover },
  ...styles.smallText,
};

type AccountProps<FieldName extends SheetFields<'account'>> = {
  name: string;
  to: string;
  query: Binding<'account', FieldName>;
  account?: AccountEntity;
  connected?: boolean;
  pending?: boolean;
  failed?: boolean;
  updated?: boolean;
  style?: CSSProperties;
  outerStyle?: CSSProperties;
  onDragChange?: OnDragChangeCallback<{ id: string }>;
  onDrop?: OnDropCallback;
};

export function Account<FieldName extends SheetFields<'account'>>({
  name,
  account,
  connected,
  pending = false,
  failed,
  updated,
  to,
  query,
  style,
  outerStyle,
  onDragChange,
  onDrop,
}: AccountProps<FieldName>) {
  const { t } = useTranslation();

  const type = account
    ? account.closed
      ? 'account-closed'
      : account.offbudget
        ? 'account-offbudget'
        : 'account-onbudget'
    : 'title';

  const triggerRef = useRef(null);
  const { setMenuOpen, menuOpen, handleContextMenu, position } =
    useContextMenu();

  const { dragRef } = useDraggable({
    type,
    onDragChange,
    item: { id: account && account.id },
    canDrag: account != null,
  });

  const { dropRef, dropPos } = useDroppable({
    types: account ? [type] : [],
    id: account && account.id,
    onDrop,
  });

  const dispatch = useDispatch();

  const [isEditingName, setIsEditingName] = useState(false);
  const [isEditingBalance, setIsEditingBalance] = useState(false);

  const accountNote = useNotes(`account-${account?.id}`);
  const needsTooltip = !!account?.id;

  const accountValue = useSheetValue(query);
  const navigate = useNavigate();
  const format = useFormat();

  const accountRow = (
    <View
      innerRef={dropRef}
      style={{ flexShrink: 0, ...outerStyle }}
      onContextMenu={needsTooltip ? handleContextMenu : undefined}
    >
      <View innerRef={triggerRef}>
        <DropHighlight pos={dropPos} />
        <View innerRef={dragRef}>
          <Link
            variant="internal"
            to={to}
            isDisabled={isEditingName}
            style={{
              ...accountNameStyle,
              ...style,
              position: 'relative',
              borderLeft: '4px solid transparent',
              ...(updated && { fontWeight: 700 }),
            }}
            activeStyle={{
              borderColor: theme.sidebarItemAccentSelected,
              color: theme.sidebarItemTextSelected,
              // This is kind of a hack, but we don't ever want the account
              // that the user is looking at to be "bolded" which means it
              // has unread transactions. The system does mark is read and
              // unbolds it, but it still "flashes" bold so this just
              // ignores it if it's active
              fontWeight: (style && style.fontWeight) || 'normal',
              '& .dot': {
                backgroundColor: theme.sidebarItemAccentSelected,
                transform: 'translateX(-4.5px)',
              },
            }}
          >
            <View
              style={{
                position: 'absolute',
                left: 0,
                top: 0,
                bottom: 0,
                flexDirection: 'row',
                alignItems: 'center',
              }}
            >
              <div
                className={cx(
                  'dot',
                  css({
                    marginRight: 3,
                    width: 5,
                    height: 5,
                    borderRadius: 5,
                    backgroundColor: pending
                      ? theme.sidebarItemBackgroundPending
                      : failed
                        ? theme.sidebarItemBackgroundFailed
                        : theme.sidebarItemBackgroundPositive,
                    marginLeft: 2,
                    transition: 'transform .3s',
                    opacity: connected ? 1 : 0,
                  }),
                )}
              />
            </View>

            <AlignedText
              style={
                (name === 'Off budget' || name === 'On budget') && {
                  borderBottom: `1.5px solid rgba(255,255,255,0.4)`,
                  paddingBottom: '3px',
                }
              }
              left={
                isEditingName ? (
                  <InitialFocus>
                    <Input
                      style={{
                        padding: 0,
                        width: '100%',
                      }}
                      onBlur={() => setIsEditingName(false)}
                      onEnter={e => {
                        const inputEl = e.target as HTMLInputElement;
                        const newAccountName = inputEl.value;
                        if (newAccountName.trim() !== '') {
                          dispatch(
                            updateAccount({
                              account: {
                                ...account,
                                name: newAccountName,
                              },
                            }),
                          );
                        }
                        setIsEditingName(false);
                      }}
                      onEscape={() => setIsEditingName(false)}
                      defaultValue={name}
                    />
                  </InitialFocus>
                ) : (
                  name
                )
              }
              right={
                isEditingBalance ? (
                  <InitialFocus>
                    <Input
                      style={{
                        padding: 0,
                        width: '100%',
                        textAlign: 'right',
                        ...styles.tnum,
                      }}
                      onBlur={() => setIsEditingBalance(false)}
                      onEnter={e => {
                        const inputEl = e.target as HTMLInputElement;
                        const newValue = inputEl.value;
                        if (newValue.trim() !== '') {
                          const v = currencyToInteger(newValue);
                          navigate(to, { state: { reconcileAmount: v } });
                        }
                        setIsEditingBalance(false);
                      }}
                      onEscape={() => setIsEditingBalance(false)}
                      defaultValue={format(accountValue, 'financial')}
                    />
                  </InitialFocus>
                ) : (
                  <CellValue binding={query} type="financial" />
                )
              }
            />
          </Link>
          {account && (
            <Popover
              triggerRef={triggerRef}
              placement="bottom start"
              isOpen={menuOpen}
              onOpenChange={() => setMenuOpen(false)}
              style={{ width: 200, margin: 1 }}
              isNonModal
              {...position}
            >
              <Menu
                onMenuSelect={type => {
                  switch (type) {
                    case 'close': {
                      dispatch(openAccountCloseModal(account.id));
                      break;
                    }
                    case 'reopen': {
                      dispatch(reopenAccount({ id: account.id }));
                      break;
                    }
                    case 'rename': {
                      setIsEditingName(true);
                      break;
                    }
                    case 'reconcile': {
                      setIsEditingBalance(true);
                      break;
                    }
                  }
                  setMenuOpen(false);
                }}
                items={[
                  { name: 'rename', text: t('Rename') },
                  { name: 'reconcile', text: t('Reconcile') },
                  account.closed
                    ? { name: 'reopen', text: t('Reopen') }
                    : { name: 'close', text: t('Close') },
                ]}
              />
            </Popover>
          )}
        </View>
      </View>
    </View>
  );

  if (!needsTooltip || Platform.isPlaywright) {
    return accountRow;
  }

  return (
    <Tooltip
      content={
        <View
          style={{
            padding: 10,
          }}
        >
          <Text
            style={{
              fontWeight: 'bold',
              borderBottom: accountNote ? `1px solid ${theme.tableBorder}` : 0,
              marginBottom: accountNote ? '0.5rem' : 0,
            }}
          >
            {name}
          </Text>
          {accountNote && (
            <Notes
              getStyle={() => ({
                padding: 0,
              })}
              notes={accountNote}
            />
          )}
        </View>
      }
      style={{ ...styles.tooltip, borderRadius: '0px 5px 5px 0px' }}
      placement="right top"
      triggerProps={{
        delay: 1000,
        isDisabled: menuOpen,
      }}
    >
      {accountRow}
    </Tooltip>
  );
}<|MERGE_RESOLUTION|>--- conflicted
+++ resolved
@@ -19,12 +19,8 @@
   reopenAccount,
   updateAccount,
 } from 'loot-core/client/queries/queriesSlice';
-<<<<<<< HEAD
 import { currencyToInteger } from 'loot-core/shared/util';
-import { type AccountEntity } from 'loot-core/src/types/models';
-=======
 import { type AccountEntity } from 'loot-core/types/models';
->>>>>>> 04f8140d
 
 import { useContextMenu } from '../../hooks/useContextMenu';
 import { useNavigate } from '../../hooks/useNavigate';
